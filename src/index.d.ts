--- conflicted
+++ resolved
@@ -273,7 +273,6 @@
         public shouldEdit: boolean;
 
         public addMessage(message: Message | Message[]): Message | Message[];
-<<<<<<< HEAD
         public edit(options?: string | MessageEditOptions): Promise<Message>;
         public reply(options?: string | MessageOptions): Promise<Message>;
         public send(options?: string | MessageOptions): Promise<Message>;
@@ -282,17 +281,6 @@
         public setLastResponse(message: Message | Message[]): Message;
 
         public static transformOptions(options?: string | MessageOptions): MessageOptions;
-=======
-        public edit(content: string | MessageEditOptions | APIMessage): Promise<Message>;
-        public reply(options: string | APIMessage | (ReplyMessageOptions & { split?: false })): Promise<Message>;
-        public reply(options: APIMessage | (ReplyMessageOptions & { split: true | SplitOptions })): Promise<Message[]>;
-        public send(options: string | APIMessage | (InteractionReplyOptions & { split?: false })): Promise<Message>;
-        public send(options: APIMessage | (InteractionReplyOptions & { split: true | SplitOptions })): Promise<(Message)[]>;
-        public sendNew(options: string | APIMessage | (InteractionReplyOptions & { split?: false })): Promise<Message>;
-        public sendNew(options: APIMessage | (InteractionReplyOptions & { split: true | SplitOptions })): Promise<(Message)[]>;
-        public setEditable(state: boolean): this;
-        public setLastResponse(message: Message | Message[]): Message;
->>>>>>> fa0ea342
     }
 
     export class Flag {
